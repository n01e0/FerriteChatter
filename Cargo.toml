[package]
name = "FerriteChatter"
version = "8.1.0"
authors = ["n01e0 <reoshiseki@gmail.com>"]
edition = "2021"
description = "ChatGPT CLI"
license = "MIT"
readme = "README.md"

[[bin]]
name = "fchat"
path = "src/bin/fchat.rs"

[[bin]]
name = "fask"
path = "src/bin/fask.rs"

[[bin]]
name = "ftrans"
path = "src/bin/ftrans.rs"

# See more keys and their definitions at https://doc.rust-lang.org/cargo/reference/manifest.html

[dependencies]
<<<<<<< HEAD
anyhow = "1.0.98"
=======
anyhow = "1.0.99"
>>>>>>> d6b0424b
clap = { version="4.5.43", features=["derive"] }
inquire = { version="0.7.5", features=["editor"] }
openai = "1.1.1"
serde = { version = "1.0.219", features = ["derive"] }
serde_yaml = "0.9.34"
tia = "1.0.3"
tokio = { version="1.47.1", features=["full"] }
ferrite_model_gen = "0.3.0"
<<<<<<< HEAD
rand = { version = "0.8", features = ["std"] }
serde_json = "1.0"
viuer = "0.5"
base64 = "0.21"
reqwest = { version = "0.11", features = ["json", "rustls-tls", "multipart"] }
=======
rand = { version = "0.9", features = ["std"] }
serde_json = "1.0"
viuer = { version = "0.9", features = ["print-file"] }
base64 = "0.22"
reqwest = { version = "0.12", features = ["json", "rustls-tls", "multipart"] }
>>>>>>> d6b0424b
<|MERGE_RESOLUTION|>--- conflicted
+++ resolved
@@ -22,11 +22,7 @@
 # See more keys and their definitions at https://doc.rust-lang.org/cargo/reference/manifest.html
 
 [dependencies]
-<<<<<<< HEAD
-anyhow = "1.0.98"
-=======
 anyhow = "1.0.99"
->>>>>>> d6b0424b
 clap = { version="4.5.43", features=["derive"] }
 inquire = { version="0.7.5", features=["editor"] }
 openai = "1.1.1"
@@ -35,16 +31,8 @@
 tia = "1.0.3"
 tokio = { version="1.47.1", features=["full"] }
 ferrite_model_gen = "0.3.0"
-<<<<<<< HEAD
-rand = { version = "0.8", features = ["std"] }
-serde_json = "1.0"
-viuer = "0.5"
-base64 = "0.21"
-reqwest = { version = "0.11", features = ["json", "rustls-tls", "multipart"] }
-=======
 rand = { version = "0.9", features = ["std"] }
 serde_json = "1.0"
 viuer = { version = "0.9", features = ["print-file"] }
 base64 = "0.22"
-reqwest = { version = "0.12", features = ["json", "rustls-tls", "multipart"] }
->>>>>>> d6b0424b
+reqwest = { version = "0.12", features = ["json", "rustls-tls", "multipart"] }